/*******************************************************************************
 * Copyright (c) 2022 EquoTech, Inc. and others.
 *
 * This program and the accompanying materials
 * are made available under the terms of the Eclipse Public License 2.0
 * which accompanies this distribution, and is available at
 * https://www.eclipse.org/legal/epl-2.0/
 *
 * SPDX-License-Identifier: EPL-2.0
 *
 * Contributors:
 *     EquoTech, Inc. - initial API and implementation
 *******************************************************************************/
package dev.equo.ide.gradle;

import au.com.origin.snapshots.Expect;
import au.com.origin.snapshots.junit5.SnapshotExtension;
import java.io.IOException;
import org.junit.jupiter.api.Disabled;
import org.junit.jupiter.api.Test;
import org.junit.jupiter.api.extension.ExtendWith;

@ExtendWith({SnapshotExtension.class})
public class EquoIdeTest extends GradleHarness {
	@Test
	public void tasks(Expect expect) throws IOException {
		setFile("build.gradle").toLines("plugins { id 'dev.equo.ide' }", "equoIde {", "}");
		run("tasks").snapshotBetween("IDE tasks", "To see all tasks", expect);
	}

	@Test
	public void p2repoArgCheck(Expect expect) throws IOException {
		setFile("build.gradle")
				.toLines(
						"plugins { id 'dev.equo.ide' }",
						"equoIde {",
						"  p2repo 'https://somerepo'",
						"  install 'org.eclipse.swt'",
						"}");
		runAndFail("equoIde")
				.snapshotBetween(
						"A problem occurred evaluating root project 'under-test'",
						"* Try:",
						expect.scenario("no-slash"));
		setFile("build.gradle")
				.toLines(
						"plugins { id 'dev.equo.ide' }",
						"equoIde {",
						"  p2repo 'https://somerepo//'",
						"  install 'org.eclipse.swt'",
						"}");
		runAndFail("equoIde")
				.snapshotBetween(
						"A problem occurred evaluating root project 'under-test'",
						"* Try:",
						expect.scenario("double-slash"));
	}

	@Test
	public void initOnly() throws IOException {
		setFile("build.gradle")
				.toLines(
						"plugins { id 'dev.equo.ide' }",
						"equoIde {",
						"  p2repo 'https://download.eclipse.org/eclipse/updates/4.26/'",
						"  install 'org.eclipse.swt'",
						"}");
		runAndAssert("equoIde", "--init-only")
				.contains("exit code: 0")
<<<<<<< HEAD
				.matches("(?s)(.*)Loaded (\\d+) bundles(.*)");
=======
				.matches("(?s)(.*)stdout: Loaded (\\d+) bundles using Atomos(.*)");

		// useAtomos = false in buildscript
		setFile("build.gradle")
				.toLines(
						"plugins { id 'dev.equo.ide' }",
						"equoIde {",
						"  p2repo 'https://download.eclipse.org/eclipse/updates/4.26/'",
						"  install 'org.eclipse.swt'",
						"  useAtomos = false",
						"}");
		runAndAssert("equoIde", "--init-only")
				.contains("exit code: 0")
				.matches("(?s)(.*)stdout: Loaded (\\d+) bundles not using Atomos(.*)");

		// --dont-use-atomos at command line
		setFile("build.gradle")
				.toLines(
						"plugins { id 'dev.equo.ide' }",
						"equoIde {",
						"  p2repo 'https://download.eclipse.org/eclipse/updates/4.26/'",
						"  install 'org.eclipse.swt'",
						"}");
		runAndAssert("equoIde", "--init-only", "--dont-use-atomos")
				.contains("exit code: 0")
				.matches("(?s)(.*)stdout: Loaded (\\d+) bundles not using Atomos(.*)");
>>>>>>> d0f9bbbf
	}

	@Test
	@Disabled
	public void equoIde() throws IOException {
		setFile("build.gradle")
				.toLines(
						"plugins { id 'dev.equo.ide' }",
						"equoIde {",
						"  release '4.26'",
						"}",
						"// (placeholder so GPJ formats this nicely)");
		gradleRunner().withArguments("equoIde", "--stacktrace").forwardOutput().build();
	}
}<|MERGE_RESOLUTION|>--- conflicted
+++ resolved
@@ -67,9 +67,6 @@
 						"}");
 		runAndAssert("equoIde", "--init-only")
 				.contains("exit code: 0")
-<<<<<<< HEAD
-				.matches("(?s)(.*)Loaded (\\d+) bundles(.*)");
-=======
 				.matches("(?s)(.*)stdout: Loaded (\\d+) bundles using Atomos(.*)");
 
 		// useAtomos = false in buildscript
@@ -96,7 +93,6 @@
 		runAndAssert("equoIde", "--init-only", "--dont-use-atomos")
 				.contains("exit code: 0")
 				.matches("(?s)(.*)stdout: Loaded (\\d+) bundles not using Atomos(.*)");
->>>>>>> d0f9bbbf
 	}
 
 	@Test
