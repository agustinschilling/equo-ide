/*******************************************************************************
 * Copyright (c) 2022 EquoTech, Inc. and others.
 *
 * This program and the accompanying materials
 * are made available under the terms of the Eclipse Public License 2.0
 * which accompanies this distribution, and is available at
 * https://www.eclipse.org/legal/epl-2.0/
 *
 * SPDX-License-Identifier: EPL-2.0
 *
 * Contributors:
 *     EquoTech, Inc. - initial API and implementation
 *******************************************************************************/
package dev.equo.ide.gradle;

import dev.equo.ide.IdeHook;
import dev.equo.ide.IdeHookBranding;
import dev.equo.ide.IdeHookWelcome;
<<<<<<< HEAD
import dev.equo.solstice.p2.P2Client;
import dev.equo.solstice.p2.P2Query;
import org.gradle.api.GradleException;
=======
import dev.equo.solstice.p2.P2Model;
>>>>>>> 33acdc2c
import org.gradle.api.Project;

/** The DSL inside the equoIde block. */
public class EquoIdeExtension extends P2ModelDslWithFeatures {
	public boolean useAtomos = false;
	private final IdeHook.List ideHooks = new IdeHook.List();
	public final IdeHookBranding branding = new IdeHookBranding();

	public EquoIdeExtension(Project project) {
		super(project);
		ideHooks.add(branding);
	}

	public IdeHookBranding branding() {
		return branding;
	}

	private IdeHookWelcome welcome = null;

	public IdeHookWelcome welcome() {
		if (welcome == null) {
			welcome = new IdeHookWelcome();
			ideHooks.add(welcome);
		}
		return welcome;
	}

	public IdeHook.List getIdeHooks() {
		return ideHooks;
	}

<<<<<<< HEAD
	P2Query performQuery(P2Client.Caching caching) throws Exception {
		if (model.isEmpty()) {
			throw new GradleException(
					"EquoIDE has nothing to install!\n\n"
							+ "We recommend starting with this:\n"
							+ "equoIde {\n"
							+ "  gradleBuildship()\n"
							+ "}");
		}
		features.putInto(model, ideHooks);
		model.applyNativeFilterIfNoPlatformFilter();
		return model.query(caching);
=======
	P2Model prepareModel() throws Exception {
		var modelToQuery = model;
		if (modelToQuery.isEmpty()) {
			modelToQuery = modelToQuery.deepCopy();
			setToDefault(modelToQuery);
			ideHooks.add(
					new IdeHookBuildship(
							project.getProjectDir(), project.getGradle().getStartParameter().isOffline()));
		}
		modelToQuery.applyNativeFilterIfNoPlatformFilter();
		return modelToQuery;
>>>>>>> 33acdc2c
	}
}<|MERGE_RESOLUTION|>--- conflicted
+++ resolved
@@ -16,13 +16,8 @@
 import dev.equo.ide.IdeHook;
 import dev.equo.ide.IdeHookBranding;
 import dev.equo.ide.IdeHookWelcome;
-<<<<<<< HEAD
-import dev.equo.solstice.p2.P2Client;
-import dev.equo.solstice.p2.P2Query;
+import dev.equo.solstice.p2.P2Model;
 import org.gradle.api.GradleException;
-=======
-import dev.equo.solstice.p2.P2Model;
->>>>>>> 33acdc2c
 import org.gradle.api.Project;
 
 /** The DSL inside the equoIde block. */
@@ -54,8 +49,7 @@
 		return ideHooks;
 	}
 
-<<<<<<< HEAD
-	P2Query performQuery(P2Client.Caching caching) throws Exception {
+	P2Model prepareModel() throws Exception {
 		if (model.isEmpty()) {
 			throw new GradleException(
 					"EquoIDE has nothing to install!\n\n"
@@ -64,21 +58,14 @@
 							+ "  gradleBuildship()\n"
 							+ "}");
 		}
+		if (hasBeenPrepared) {
+			return model;
+		}
+		hasBeenPrepared = true;
 		features.putInto(model, ideHooks);
 		model.applyNativeFilterIfNoPlatformFilter();
-		return model.query(caching);
-=======
-	P2Model prepareModel() throws Exception {
-		var modelToQuery = model;
-		if (modelToQuery.isEmpty()) {
-			modelToQuery = modelToQuery.deepCopy();
-			setToDefault(modelToQuery);
-			ideHooks.add(
-					new IdeHookBuildship(
-							project.getProjectDir(), project.getGradle().getStartParameter().isOffline()));
-		}
-		modelToQuery.applyNativeFilterIfNoPlatformFilter();
-		return modelToQuery;
->>>>>>> 33acdc2c
+		return model;
 	}
+
+	private boolean hasBeenPrepared = false;
 }