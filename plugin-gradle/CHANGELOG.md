# EquoIDE for Gradle - Changelog

We adhere to the [keepachangelog](https://keepachangelog.com/en/1.0.0/) format.

## [Unreleased]
### Added
<<<<<<< HEAD
- You can now do `equoIde { useChromium() }` to replace the standard SWT system browser with Equo Chromium. ([#123](https://github.com/equodev/equo-ide/pull/123))
=======
- The ability to set Eclipse preference files. ([#127](https://github.com/equodev/equo-ide/pull/127))
  - Each catalog entry has its own DSL, e.g. for Eclipse PDE
    ```gradle
    equoIde { 
      pde().missingApiBaseline('Ignore')
    ```
  - Or you can set properties manually on their own
    ```gradle
    equoIde {
      workspaceInit 'instance/.metadata/.plugins/org.eclipse.core.runtime/.settings/org.eclipse.pde.api.tools.prefs', {
        prop 'missing_default_api_profile', 'Ignore'
        prop 'missing_plugin_in_baseline', 'Ignore'
      }
    ```
- Control preferences for whitespace and line numbers under `platform`, add classpath variables under `jdt`. ([#128](https://github.com/equodev/equo-ide/pull/128))
### Fixed
- Eclipse PDE now runs well under Atomos. ([#126](https://github.com/equodev/equo-ide/pull/126)

## [1.1.0] - 2023-04-29
### Added
- We now set the initial perspective of the IDE. ([#125](https://github.com/equodev/equo-ide/pull/125))
  - It gets set automatically from catalog entries (e.g. `jdt()`), or you can set it manually
  - ```xml
    welcome().perspective('org.eclipse.jdt.ui.JavaPerspective')
    ```
### Changed
- Update version catalog to latest `2022-03` versions of everything. ([#110](https://github.com/equodev/equo-ide/pull/110))
>>>>>>> f7e67678
### Fixed
- Fix branding for title bar and icon. ([#117](https://github.com/equodev/equo-ide/pull/117) fixes [#87](https://github.com/equodev/equo-ide/issues/87))

## [1.0.1] - 2023-03-13
### Fixed
- IDE launched wasn't handling nested jars correctly on Windows. ([#114](https://github.com/equodev/equo-ide/pull/114))

## [1.0.0] - 2023-03-13
### Fixed
- `BuildPluginIdeMain` wasn't adding nested jars onto the classpath of the launched application, oops. ([#113](https://github.com/equodev/equo-ide/pull/113))
- The gogo shell (gosh) finally stopped yelling about "message of the day". ([#113](https://github.com/equodev/equo-ide/pull/113))
- Fix `isClean` detection for IDE hooks. ([#113](https://github.com/equodev/equo-ide/pull/113))

## [0.18.0] - 2023-03-13
### Added
- `gradleBuildship()` no longer performs an auto-import by default, you have to do `gradleBuildship().autoImport('.')` which means you can also do `../` or whatever you would like. ([#112](https://github.com/equodev/equo-ide/pull/112))
### Fixed
- IDE would fail to launch due to a bug in nested jar extraction. ([#111](https://github.com/equodev/equo-ide/pull/111))

## [0.17.2] - 2023-03-13
### Fixed
- Locations registered in `ShimIdeBootstrapServices` have `url` property to keep Eclipse 4.25+ happy. ([#107](https://github.com/equodev/equo-ide/pull/107))
- Workaround some errant Eclipse artifacts in `4.23`. ([#106](https://github.com/equodev/equo-ide/issues/106))

## [0.17.1] - 2023-03-12
### Fixed
- `dev.equo.p2deps` now puts the nested jars inside of p2 dependencies onto the classpath. ([#104](https://github.com/equodev/equo-ide/pull/104))
- ClassPath order when launching with nested jars now respects the order of `Bundle-ClassPath` entries. ([#104](https://github.com/equodev/equo-ide/pull/104))

## [0.17.0] - 2023-03-10
### Added
- Gradle DSL now supports `groovy`. ([#103](https://github.com/equodev/equo-ide/pull/103))

## [0.16.0] - 2023-02-26
### Changed
- P2 operations now use cached values whenever they are available, unless `--clean` or `--refresh-dependencies` is specified.
- `equoIde` now downloads its dependencies only if it is called directly. This means that CI builds don't need to download IDE dependencies. ([#89]https://github.com/equodev/equo-ide/pull/89))
  - Also, `equoIde` no longer adds `mavenCentral()` automatically.
### Added
- Gradle DSL now supports `pde`. ([#90](https://github.com/equodev/equo-ide/pull/90))
- Gradle DSL now includes `kotlin`. ([#91](https://github.com/equodev/equo-ide/pull/91))
- Gradle DSL now includes `tmTerminal` and `cdt`. ([#92](https://github.com/equodev/equo-ide/pull/92))
- Gradle DSL now includes `rust`. ([#94](https://github.com/equodev/equo-ide/pull/94))
- Gradle DSL now includes `m2e`. ([#95](https://github.com/equodev/equo-ide/pull/95))

## [0.15.0] - 2023-02-19
### Added
- Users can now put `jdt()` or `gradleBuildship()` into the `equoIde` dsl, manually listing out p2 urls no longer necessary. ([#86](https://github.com/equodev/equo-ide/pull/86)) 

## [0.14.2] - 2023-02-17
### Fixed
- Massive performance gains for the `ide` and `p2deps` plugins thanks to improved caching. ([#83](https://github.com/equodev/equo-ide/pull/83))
- Atomos dependencies are only added when they are needed. ([#83](https://github.com/equodev/equo-ide/pull/83))

## [0.14.1] - 2023-02-13
### Fixed
- JUnit launch now works correctly. ([#81](https://github.com/equodev/equo-ide/pull/81))

## [0.14.0] - 2023-02-12
### Added
- Buildship import works! ([#76](https://github.com/equodev/equo-ide/pull/76))
  - We now run without Atomos by default.
  - Specifying `-Dclean` no longer breaks the IDE-already-running detection.
### Fixed
- No more errors on filesystems which don't support atomic move ([#73](https://github.com/equodev/equo-ide/pull/73))
### Changed
- Replaced the flag `--dont-use-atomos` with `--use-atomos=[true|false]` to override whatever is set in `equoIde { useAtomos = blah`. ([#75](https://github.com/equodev/equo-ide/pull/75))

## [0.13.0] - 2023-02-05
### Added
- `equoIde { welcome().openUrl('...` for opening a browser on startup. ([#65](https://github.com/equodev/equo-ide/pull/65))
- `--debug-ide` blocks IDE startup and prints instructions to help you attach a remote debugger. ([#69](https://github.com/equodev/equo-ide/pull/69))
- Default setup now installs Eclipse Buildship, but project import is still broken. ([#66](https://github.com/equodev/equo-ide/pull/66))

## [0.12.1] - 2023-01-25
### Fixed
- Convert all CLI enums to lowercase because maven arg parsing is case-sensitive. ([#64](https://github.com/equodev/equo-ide/pull/64))
  - Also switched from `/bin/sh` to `/bin/bash` so that `disown` works correctly when spawning the IDE on linux.

## [0.12.0] - 2023-01-25
### Added
- If the classpath changes, `equoIde` now suggests adding the `--clean` flag. ([#62](https://github.com/equodev/equo-ide/pull/62))

## [0.11.0] - 2023-01-23
### Added
- A lock file mechanism to prevent launching multiple IDEs operating on a single workspace. ([#56](https://github.com/equodev/equo-ide/pull/56) fixes [#44](https://github.com/equodev/equo-ide/issues/44))
- Support for setting title, icon, and splash screen. ([#58](https://github.com/equodev/equo-ide/pull/58) implements [#49](https://github.com/equodev/equo-ide/issues/49))

## [0.10.0] - 2023-01-11
### Added
- `dev.equo.p2deps` plugin allows you to compile against p2 dependencies. ([#53](https://github.com/equodev/equo-ide/pull/53))
- `equoIde --clean` now launches a totally fresh IDE. ([#50](https://github.com/equodev/equo-ide/pull/50))
### Removed
- Removed the `release` parameter in favor of just the p2 stuff. ([#51](https://github.com/equodev/equo-ide/pull/51))
  - We also now run CI against windows (previously unix-only).

## [0.9.0] - 2023-01-09
### Added
- We now parse the `filter` property of p2 requirements and use it in queries. ([#45](https://github.com/equodev/equo-ide/pull/45))
- If an ASCII table is too wide, we now add a legend of shortened replacements at the bottom so the rows can be narrower. ([#46](https://github.com/equodev/equo-ide/pull/46))
  - `á org.apache`
  - `é org.eclipse`
  - `ë org.eclipse.equinox`
  - `§ feature.group`
  - `§§ feature.feature.group`
### Fixed
- Partial improvements to process launching ([#47](https://github.com/equodev/equo-ide/pull/47) partial fix for [#44](https://github.com/equodev/equo-ide/issues/44)) 

## [0.8.0] - 2023-01-06
### Added
- `gradlew equoIde --debug-classpath=[names|paths]` to help debug classpath issues. ([#43](https://github.com/equodev/equo-ide/pull/43))
  - Also fixed a problem where we were loading multiple versions of some jars as part of our attempted fix in `0.7.1`.

## [0.7.1] - 2023-01-06
### Fixed
- Transitive dependencies of Solstice were not being added, now fixed. ([#42](https://github.com/equodev/equo-ide/pull/42))

## [0.7.0] - 2023-01-06
### Added
- Added a parameter `useAtomos` to the Solstice buildscript, default value is `true`. ([#36](https://github.com/equodev/equo-ide/pull/36))
  - You can override the `useAtomos` buildscript parameter at the command line with `--dont-use-atomos`.
- `equoIde` now launches the IDE in an independent process so that the build task can complete. ([#39](https://github.com/equodev/equo-ide/pull/39))
  - Use the command line flag `--show-console` to launch the IDE as a child process and redirect its console output to the build console.
    https://github.com/equodev/equo-ide/issues/35
- Respect optionality of p2 requirements. ([#41](https://github.com/equodev/equo-ide/pull/41) fixes [#35](https://github.com/equodev/equo-ide/issues/35))
  - Optional requirements are by default not followed.
  - New command `gradlew equoList --optional` to explore uninstalled optional requirements to help discover helpful features.

## [0.6.0] - 2022-12-16
### Added
- P2Client now falls back to offline cache if/when the network fails. Never attempts to connect at all when gradle is in offline mode. (closes [#24](https://github.com/equodev/equo-ide/issues/24))

## [0.5.0] - 2022-12-12
### Added
- Separated `equoList --installed` into `--installed` and `--problems`
- Renamed `filter` to `addFilter` to allow handling multiple filters.

## [0.4.0] - 2022-12-11
### Added
- Centralized cache locations for p2 metadata, p2 bundles, and also EquoIDE installations/workspaces.
- New `equoList` task for browsing and debugging p2 dependencies.

## [0.3.1] - 2022-12-07
### Fixed
- Javadoc on all public classes.

## [0.3.0] - 2022-12-07
### Added
- You can now change which release of Eclipse you want to use.

## [0.2.0] - 2022-12-07
### Added
- Support for win/mac/linux.

## [0.1.1] - 2022-12-06
- Most of the Eclipse JDT UI now lights up, but we're still having problems with the JDT project nature.

## [0.1.0] - 2022-12-05
- First release to test publishing infrastructure, not meant for end users.<|MERGE_RESOLUTION|>--- conflicted
+++ resolved
@@ -2,11 +2,10 @@
 
 We adhere to the [keepachangelog](https://keepachangelog.com/en/1.0.0/) format.
 
+- You can now do `equoIde { useChromium() }` to replace the standard SWT system browser with Equo Chromium. ([#123](https://github.com/equodev/equo-ide/pull/123))
+
 ## [Unreleased]
 ### Added
-<<<<<<< HEAD
-- You can now do `equoIde { useChromium() }` to replace the standard SWT system browser with Equo Chromium. ([#123](https://github.com/equodev/equo-ide/pull/123))
-=======
 - The ability to set Eclipse preference files. ([#127](https://github.com/equodev/equo-ide/pull/127))
   - Each catalog entry has its own DSL, e.g. for Eclipse PDE
     ```gradle
@@ -34,7 +33,6 @@
     ```
 ### Changed
 - Update version catalog to latest `2022-03` versions of everything. ([#110](https://github.com/equodev/equo-ide/pull/110))
->>>>>>> f7e67678
 ### Fixed
 - Fix branding for title bar and icon. ([#117](https://github.com/equodev/equo-ide/pull/117) fixes [#87](https://github.com/equodev/equo-ide/issues/87))
 
