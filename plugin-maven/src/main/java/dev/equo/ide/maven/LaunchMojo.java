/*******************************************************************************
 * Copyright (c) 2022 EquoTech, Inc. and others.
 *
 * This program and the accompanying materials
 * are made available under the terms of the Eclipse Public License 2.0
 * which accompanies this distribution, and is available at
 * https://www.eclipse.org/legal/epl-2.0/
 *
 * SPDX-License-Identifier: EPL-2.0
 *
 * Contributors:
 *     EquoTech, Inc. - initial API and implementation
 *******************************************************************************/
package dev.equo.ide.maven;

import com.diffplug.common.swt.os.OS;
import dev.equo.ide.BuildPluginIdeMain;
import dev.equo.ide.IdeHook;
import dev.equo.ide.IdeHookBranding;
import dev.equo.ide.IdeHookWelcome;
import dev.equo.solstice.NestedJars;
import dev.equo.solstice.p2.P2Client;
import dev.equo.solstice.p2.QueryCache;
import java.io.File;
import java.io.IOException;
import java.util.ArrayList;
import java.util.Collections;
import java.util.List;
import org.apache.maven.plugin.MojoExecutionException;
import org.apache.maven.plugin.MojoFailureException;
import org.apache.maven.plugins.annotations.Component;
import org.apache.maven.plugins.annotations.Mojo;
import org.apache.maven.plugins.annotations.Parameter;
import org.eclipse.aether.RepositorySystem;
import org.eclipse.aether.RepositorySystemSession;
import org.eclipse.aether.artifact.DefaultArtifact;
import org.eclipse.aether.collection.CollectRequest;
import org.eclipse.aether.graph.Dependency;
import org.eclipse.aether.graph.Exclusion;
import org.eclipse.aether.repository.RemoteRepository;
import org.eclipse.aether.resolution.DependencyRequest;
import org.eclipse.aether.resolution.DependencyResolutionException;
import org.eclipse.aether.resolution.DependencyResult;

/** Launches an Eclipse-based IDE for this project. */
@Mojo(name = "launch")
public class LaunchMojo extends AbstractP2MojoWithFeatures {
	@Parameter(required = false)
	private Branding branding = new Branding();

	@Parameter(required = false)
	private Welcome welcome = new Welcome();

	/** Wipes all IDE settings and state before rebuilding and launching. */
	@Parameter(property = "clean", defaultValue = "false")
	private boolean clean;

	/** Initializes the runtime to check for errors then exits. */
	@Parameter(property = "initOnly", defaultValue = "false")
	private boolean initOnly;

	/** Adds a visible console to the launched application. */
	@Parameter(property = "showConsole", defaultValue = "false")
	private boolean showConsole;

	/** Dumps the classpath (in order) without starting the application. */
	@Parameter(property = "debugClasspath", defaultValue = "disabled")
	private BuildPluginIdeMain.DebugClasspath debugClasspath;

	/** Determines whether to use Solstice's built-in OSGi runtime or instead Atomos+Equinox. */
	@Parameter(property = "useAtomos", defaultValue = "false")
	private boolean useAtomos;

	/** Blocks IDE startup to help you attach a debugger. */
	@Parameter(property = "debugIde", defaultValue = "false")
	private boolean debugIde;

	@Parameter(defaultValue = "${project.basedir}", required = true, readonly = true)
	protected File baseDir;

	@Component protected RepositorySystem repositorySystem;

	@Parameter(defaultValue = "${repositorySystemSession}", required = true, readonly = true)
	protected RepositorySystemSession repositorySystemSession;

	@Parameter(defaultValue = "${project.remotePluginRepositories}", required = true, readonly = true)
	protected List<RemoteRepository> repositories;

	private static final List<Exclusion> EXCLUDE_ALL_TRANSITIVES =
			Collections.singletonList(new Exclusion("*", "*", "*", "*"));

	@Override
	public void execute() throws MojoExecutionException, MojoFailureException {
		try {
			var caller = BuildPluginIdeMain.Caller.forProjectDir(baseDir, clean);

			var ideHooks = new IdeHook.List();
			ideHooks.add(
					new IdeHookBranding().title(branding.title).icon(branding.icon).splash(branding.splash));
			if (welcome != null) {
				var welcomeHook = new IdeHookWelcome();
				welcomeHook.openUrl(welcome.openUrl);
				ideHooks.add(welcomeHook);
			}

			List<Dependency> deps = new ArrayList<>();
			deps.add(
					new Dependency(
							new DefaultArtifact("dev.equo.ide:solstice:" + NestedJars.solsticeVersion()), null));
			for (var dep : NestedJars.transitiveDeps(useAtomos, NestedJars.CoordFormat.MAVEN)) {
				deps.add(new Dependency(new DefaultArtifact(dep), null, null, EXCLUDE_ALL_TRANSITIVES));
			}
<<<<<<< HEAD
			var query = super.query(ideHooks);
=======
			var query =
					prepareModel()
							.query(
									P2Client.Caching.ALLOW_OFFLINE,
									clean ? QueryCache.FORCE_RECALCULATE : QueryCache.ALLOW);
>>>>>>> 33acdc2c
			for (var dep : query.getJarsOnMavenCentral()) {
				deps.add(new Dependency(new DefaultArtifact(dep), null, null, EXCLUDE_ALL_TRANSITIVES));
			}
			CollectRequest collectRequest = new CollectRequest(deps, null, repositories);
			DependencyRequest dependencyRequest = new DependencyRequest(collectRequest, null);
			DependencyResult dependencyResult =
					repositorySystem.resolveDependencies(repositorySystemSession, dependencyRequest);

			var files = new ArrayList<File>();
			for (var artifact : dependencyResult.getArtifactResults()) {
				files.add(artifact.getArtifact().getFile());
			}
			for (File downloadedJar : query.getJarsNotOnMavenCentral()) {
				files.add(downloadedJar);
			}

			if (!OS.getNative().isMac()) {
				System.setProperty("equo-ide-maven-workarounds", "true");
			}
			caller.ideHooks = ideHooks;
			caller.classpath = files;
			caller.debugClasspath = debugClasspath;
			caller.initOnly = initOnly;
			caller.showConsole = showConsole;
			caller.useAtomos = useAtomos;
			caller.debugIde = debugIde;
			caller.showConsoleFlag = "-DshowConsole";
			caller.cleanFlag = "-Dclean";
			caller.launch();
		} catch (DependencyResolutionException | IOException | InterruptedException e) {
			throw new RuntimeException(e);
		}
	}
}<|MERGE_RESOLUTION|>--- conflicted
+++ resolved
@@ -110,15 +110,11 @@
 			for (var dep : NestedJars.transitiveDeps(useAtomos, NestedJars.CoordFormat.MAVEN)) {
 				deps.add(new Dependency(new DefaultArtifact(dep), null, null, EXCLUDE_ALL_TRANSITIVES));
 			}
-<<<<<<< HEAD
-			var query = super.query(ideHooks);
-=======
 			var query =
-					prepareModel()
+					super.prepareModel(ideHooks)
 							.query(
 									P2Client.Caching.ALLOW_OFFLINE,
 									clean ? QueryCache.FORCE_RECALCULATE : QueryCache.ALLOW);
->>>>>>> 33acdc2c
 			for (var dep : query.getJarsOnMavenCentral()) {
 				deps.add(new Dependency(new DefaultArtifact(dep), null, null, EXCLUDE_ALL_TRANSITIVES));
 			}
