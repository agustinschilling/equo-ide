/*******************************************************************************
 * Copyright (c) 2022 EquoTech, Inc. and others.
 *
 * This program and the accompanying materials
 * are made available under the terms of the Eclipse Public License 2.0
 * which accompanies this distribution, and is available at
 * https://www.eclipse.org/legal/epl-2.0/
 *
 * SPDX-License-Identifier: EPL-2.0
 *
 * Contributors:
 *     EquoTech, Inc. - initial API and implementation
 *******************************************************************************/
package dev.equo.ide.maven;

import dev.equo.ide.IdeHook;
import dev.equo.solstice.p2.ConsoleTable;
import dev.equo.solstice.p2.P2Client;
import dev.equo.solstice.p2.P2Multitool;
import org.apache.maven.plugin.MojoExecutionException;
import org.apache.maven.plugin.MojoFailureException;
import org.apache.maven.plugins.annotations.Mojo;
import org.apache.maven.plugins.annotations.Parameter;

/** Lists the p2 dependencies of an Eclipse application. */
@Mojo(name = "list")
public class ListMojo extends AbstractP2MojoWithFeatures {
	/** Determines output format [ascii|csv] (can be combined with all other commands). */
	@Parameter(property = "format", defaultValue = "ascii")
	private ConsoleTable.Format format;

	/** Lists the jars which were installed. */
	@Parameter(property = "installed", defaultValue = "false")
	private boolean installed;

	/** Lists any problems with the installed jars. */
	@Parameter(property = "problems", defaultValue = "false")
	private boolean problems;

	/** Lists any optional requirements which were not installed. */
	@Parameter(property = "optional", defaultValue = "false")
	private boolean optional;

	/** Lists the id and name of all [categories|features|jars] which meet the filter criteria. */
	@Parameter(property = "all")
	private P2Multitool.All all;

	/** Lists properties and requirements for all available versions of the given unit id. */
	@Parameter(property = "detail")
	private String detail;

	/** Lists the raw xml for all available versions of the given unit id. */
	@Parameter(property = "raw", required = false)
	private String raw;

	@Override
	public void execute() throws MojoExecutionException, MojoFailureException {
		var tool = new P2Multitool();
		tool.format = format;
		tool.installed = installed;
		tool.problems = problems;
		tool.optional = optional;
		tool.all = all;
		tool.detail = detail;
		tool.raw = raw;
		if (!tool.argsAreValid()) {
			throw new MojoExecutionException(
					"Exactly one of -Dinstalled, -Dproblems, -Doptional, -Dall=[categories|features|jars], -Ddetail=id, or -Draw=id must be set.\n"
							+ "`mvn help:describe -Dcmd=equo-ide:list -Ddetail` for more info or visit https://github.com/equodev/equo-ide/blob/main/P2_MULTITOOL.md");
		}
		try {
<<<<<<< HEAD
			tool.dump(query(new IdeHook.List()));
		} catch (TransformerException e) {
			throw new RuntimeException(e);
=======
			tool.dump(prepareModel().queryRaw(P2Client.Caching.ALLOW_OFFLINE));
		} catch (Exception e) {
			throw new MojoFailureException(e.getMessage(), e);
>>>>>>> 33acdc2c
		}
	}
}<|MERGE_RESOLUTION|>--- conflicted
+++ resolved
@@ -69,15 +69,9 @@
 							+ "`mvn help:describe -Dcmd=equo-ide:list -Ddetail` for more info or visit https://github.com/equodev/equo-ide/blob/main/P2_MULTITOOL.md");
 		}
 		try {
-<<<<<<< HEAD
-			tool.dump(query(new IdeHook.List()));
-		} catch (TransformerException e) {
-			throw new RuntimeException(e);
-=======
-			tool.dump(prepareModel().queryRaw(P2Client.Caching.ALLOW_OFFLINE));
+			tool.dump(prepareModel(new IdeHook.List()).queryRaw(P2Client.Caching.ALLOW_OFFLINE));
 		} catch (Exception e) {
 			throw new MojoFailureException(e.getMessage(), e);
->>>>>>> 33acdc2c
 		}
 	}
 }