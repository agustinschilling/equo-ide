--- conflicted
+++ resolved
@@ -3,13 +3,10 @@
 We adhere to the [keepachangelog](https://keepachangelog.com/en/1.0.0/) format.
 
 ## [Unreleased]
-<<<<<<< HEAD
 ### Added
 - Added a parameter `useAtomos`, default value is `true`. ([#36](https://github.com/equodev/equo-ide/pull/36))
-=======
 ### Fixed
 - Dependency resolution no longer walks through unnecessary transitive dependency versions. (fixes [#37](https://github.com/equodev/equo-ide/issues/37)) 
->>>>>>> 6dad35bf
 
 ## [0.6.0] - 2022-12-16
 ### Added
