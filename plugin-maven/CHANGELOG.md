--- conflicted
+++ resolved
@@ -4,15 +4,12 @@
 
 ## [Unreleased]
 ### Fixed
-<<<<<<< HEAD
-- Large startup performance improvement. ([#142](https://github.com/equodev/equo-ide/pull/142))
-- Use the latest buildship compiled for Eclipse `4.27` instead of the old `4.23`. ([#142](https://github.com/equodev/equo-ide/pull/142))
-
-=======
 - Fix issues in Chromium browser. ([#141](https://github.com/equodev/equo-ide/pull/141))
   - Now can calls multiple times setUrl.
   - Welcome view and javadocs they look correct.
->>>>>>> e822c7ea
+- Large startup performance improvement. ([#142](https://github.com/equodev/equo-ide/pull/142))
+- Use the latest buildship compiled for Eclipse `4.27` instead of the old `4.23`. ([#142](https://github.com/equodev/equo-ide/pull/142))
+
 ## [1.3.0] - 2023-06-16
 ### Added
 - `<tabnine/>` (Copilot-style AI completion) to the plugin catalog. ([#136](https://github.com/equodev/equo-ide/pull/136))
