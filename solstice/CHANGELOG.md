# Solstice - Changelog

We adhere to the [keepachangelog](https://keepachangelog.com/en/1.0.0/) format.

## [Unreleased]
### Added
<<<<<<< HEAD
- Added `solstice-chromium-browser-overrides.jar` which gets packaged into the `src/main/resources` of `solstice.jar` to support replacing the standard SWT Browser with Equo Chromium. ([#123](https://github.com/equodev/equo-ide/pull/123))
=======
- The ability to set Eclipse preference files. ([#127](https://github.com/equodev/equo-ide/pull/127))
- Fix issues to make Eclipse PDE work better. ([#126](https://github.com/equodev/equo-ide/pull/126))
  - Shim now calls activators in extension (fragment) bundles. 
  - Shim bundles now report their version correctly.
  - We now generate a `bundles.info` file so that PDE can parse the "Running" target platform.
  - Remove Atomos URL workaround for Eclipse 4.27 and later (fixes [#40](https://github.com/equodev/equo-ide/issues/40)).
  - When running under Atomos, we now patch the `EquinoxBundle` class so that `getEntry("/")` returns the jar file itself of null.
- Control preferences for whitespace and line numbers under `platform`, add classpath variables under `jdt`. ([#128](https://github.com/equodev/equo-ide/pull/128))

## [1.1.0] - 2023-04-29
### Added
>>>>>>> f7e67678
- Added `SignedJars` which can strip signatures when necessary (e.g. a signed Eclipse jar contributing classes to the same package as one of its nested jars). ([#116](https://github.com/equodev/equo-ide/pull/116))
- `NestedJars.transitiveDeps` is now smart about keeping `slf4j-nop` off the classpath and only adding `slf4j` deps when they are absent ([#115](https://github.com/equodev/equo-ide/pull/115/commits/6bcf66e9e35d2ca4ab1b6da1bae1ddbf0c17fd63) and [#110]()https://github.com/equodev/equo-ide/pull/110/commits/0cf444ac9d19844ecbce5f7aac23095816b42ec6)
- Can now set the initial perspective, and the catalog entries autosuggest based on the first catalog entry specified in the build. ([#125](https://github.com/equodev/equo-ide/pull/125))
### Changed
- Update version catalog to latest `2022-03` versions of everything. ([#110](https://github.com/equodev/equo-ide/pull/110))
### Fixed
- Fix branding for title bar and icon. ([#117](https://github.com/equodev/equo-ide/pull/117) fixes [#87](https://github.com/equodev/equo-ide/issues/87))
- Fix xml parsing errors. ([#110](https://github.com/equodev/equo-ide/pull/110/commits/15b0be521a4ae7fb20692b3192968c69f6d04f43) fixes [#118](https://github.com/equodev/equo-ide/issues/118))
- Handle metadata jars with multiple entries. (fixes [#120](https://github.com/equodev/equo-ide/issues/120))

## [1.0.3] - 2023-03-13
### Fixed
- `NestedJars.confirmAllNestedJarsArePresentOnClasspath` wasn't adding nested jars onto the classpath of the launched application, oops. ([#114](https://github.com/equodev/equo-ide/pull/114))

## [1.0.2] - 2023-03-13
### Fixed
- `BuildPluginIdeMain` wasn't adding nested jars onto the classpath of the launched application, oops. ([#113](https://github.com/equodev/equo-ide/pull/113))
- The gogo shell (gosh) finally stopped yelling about "message of the day". ([#113](https://github.com/equodev/equo-ide/pull/113))
- Fix `isClean` detection for IDE hooks. ([#113](https://github.com/equodev/equo-ide/pull/113))

## [1.0.1] - 2023-03-13
### Fixed
- `BuildPluginIdeMain` was using the central cache directory instead of the IDE-specific directory, oops. ([#111](https://github.com/equodev/equo-ide/pull/111))

## [1.0.0] - 2023-03-13
### Changes
- The offline query cache now includes the Solstice version in the key. ([#108](https://github.com/equodev/equo-ide/pull/108))
### Fixed
- More workarounds for errant Eclipse artifacts in `4.23`. ([#108](https://github.com/equodev/equo-ide/pull/108) fixes [#106](https://github.com/equodev/equo-ide/issues/106))

## [0.19.2] - 2023-03-13
### Fixed
- `Solstice.start(String)` now throws an exception if there was no bundle with that name. ([#107](https://github.com/equodev/equo-ide/pull/107))
- Locations registered in `ShimIdeBootstrapServices` have `url` property to keep Eclipse 4.25+ happy. ([#107](https://github.com/equodev/equo-ide/pull/107))
- Workaround some errant Eclipse artifacts in `4.23`. ([#107](https://github.com/equodev/equo-ide/pull/107) fixes [#106](https://github.com/equodev/equo-ide/issues/106))

## [0.19.1] - 2023-03-12
### Fixed
- Make `ShimIdeBootstrapServices` more resilient to older versions of Equinox. ([#105](https://github.com/equodev/equo-ide/pull/105))

## [0.19.0] - 2023-03-12
### Added
- `NestedJars.extractAllNestedJars()` which extracts into `~/.equo/nested-jars`. ([#104](https://github.com/equodev/equo-ide/pull/104))
### Fixed
- Handle `system.bundle` in `Require-Bundle`. ([#104](https://github.com/equodev/equo-ide/pull/104))
- `ShimIdeBootstrapServices` is now compatible with older Eclipse versions. ([#104](https://github.com/equodev/equo-ide/pull/104))
- ClassPath order when launching with nested jars now respects the order of `Bundle-ClassPath` entries. ([#104](https://github.com/equodev/equo-ide/pull/104))
- `Solstice.warnAndModifyManifestsToFix` no longer warns about nested jars which export the same packages as their containing bundle. ([#104](https://github.com/equodev/equo-ide/pull/104))

## [0.18.0] - 2023-03-10
### Added
- Catalog now includes `groovy`. ([#103](https://github.com/equodev/equo-ide/pull/103))
- `Solstice.startWithoutTransitives()`. ([#102](https://github.com/equodev/equo-ide/pull/102))
  - `QueryCache` renamed to `P2QueryCache`
  - `P2Client.Caching` renamed to `P2ClientCache`
### Fixed
- Correct the shim implementation of `PackageAdmin.getBundles` and `.getHosts` to return null rather than an empty array. ([#102](https://github.com/equodev/equo-ide/pull/102))
- Redirect fragments of `system.bundle` to `org.eclipse.osgi`. ([#102](https://github.com/equodev/equo-ide/pull/102))

## [0.17.0] - 2023-02-26
### Added
- Catalog now includes `pde`. ([#90](https://github.com/equodev/equo-ide/pull/90))
- Catalog now includes `kotlin`. ([#91](https://github.com/equodev/equo-ide/pull/91))
- Catalog now includes `tmTerminal` and `cdt`. ([#92](https://github.com/equodev/equo-ide/pull/92))
- Catalog now includes `rust`. ([#94](https://github.com/equodev/equo-ide/pull/94))
- Catalog now includes `m2e`. ([#95](https://github.com/equodev/equo-ide/pull/95))
### Fixed
- Bundles without activators are now treated as `lazy=true` since there's no need to eagerly activate them. ([#90](https://github.com/equodev/equo-ide/pull/90))
- Concurrent modification errors in service registry have been fixed by adding a custom datastructure. ([#90](https://github.com/equodev/equo-ide/pull/90))
- We can now handle p2 update sites without a `p2.index` file. ([#91](https://github.com/equodev/equo-ide/pull/91))
- Solstice Shim's URL handler now handles missing resources correctly. ([#91](https://github.com/equodev/equo-ide/pull/91) and [#95](https://github.com/equodev/equo-ide/pull/95))
- The Eclipse home location system property is now a proper `file:/` URL. ([#92](https://github.com/equodev/equo-ide/pull/92))
- `IdeMainUi` now has a mechanism to allow certain lazy bundles to activate earlier than normal, which was needed for `tmTerminal`. ([#92](https://github.com/equodev/equo-ide/pull/92))
- Added support for the legacy header `Eclipse-LazyStart`. ([#92](https://github.com/equodev/equo-ide/pull/92))
- Solstice Shim's localization service now searches in the default location before giving up. ([#94](https://github.com/equodev/equo-ide/pull/94))
- Compatibility improvements to the P2 client. ([#97](https://github.com/equodev/equo-ide/pull/97))

## [0.16.0] - 2023-02-19
### Added
- `Catalog` feature for specifying p2 repos in a user-friendly way. ([#86](https://github.com/equodev/equo-ide/pull/86))

## [0.15.0] - 2023-02-17
### Added
- `P2QueryResult` which strips a `P2Query` down to pnly the maven coordinates and jars. ([#85](https://github.com/equodev/equo-ide/pull/85))
	- Easy to cache, which allows us to grab massive speedup gains.
	- Also fixed a bug which had been disabling our offline P2 metadata cache. 
### Fixed
- Atomos was changed from an `implementation` dependency to `compileOnly`. ([#83](https://github.com/equodev/equo-ide/pull/83))

## [0.14.1] - 2023-02-13
### Fixed
- Missing OSGi capabilities are now handled the same as missing bundles and packages. ([#80](https://github.com/equodev/equo-ide/pull/80) fixes [#74](https://github.com/equodev/equo-ide/issues/74))
- JUnit launch now works correctly. ([#81](https://github.com/equodev/equo-ide/pull/81))
  - `Bundle.getEntry("/")` now returns `file://blah.jar` URL, instead of the `jar:file://blah.jar!/subpath` that it normally returns.
  - We now remove the `Bundle-ClassPath` header from Atomos and Shim modes, because `NestedJars` ensures that it is not necessary.

## [0.14.0] - 2023-02-12
### Added
- Introduced `Capability` which takes OSGi `Provide-Capability`/`Require-Capability` into account. ([#71](https://github.com/equodev/equo-ide/pull/71))
  - In particular, this means that we don't need to do any manual startup ordering anymore.
  - Also reverted from SLF4J 2.x to 1.x because 2.x uses fancy parts of the capability system that nothing else in Eclipse seems to use.
### Fixed
- No more errors on filesystems which don't support atomic move. ([#73](https://github.com/equodev/equo-ide/pull/73))
- Pure solstice can now run the full Eclipse IDE correctly, including `UIEventTopic`. ([#75](https://github.com/equodev/equo-ide/pull/75) fixes [#33](https://github.com/equodev/equo-ide/issues/33))
- Better error handling for IdeHooks. ([#76](https://github.com/equodev/equo-ide/pull/76))

## [0.13.0] - 2023-02-05
### Added
- `IdeHookWelcome` for opening a browser on welcome, and `PartDescriptor` for creating IDE parts without any `plugin.xml` metadata. ([#65](https://github.com/equodev/equo-ide/pull/65))
- `BuildPluginIdeMain` now has a field `debugIde` which launches the IDE with vmargs setup for remote debugging. ([#69](https://github.com/equodev/equo-ide/pull/69))
### Changed
- Complete revamp of bundle activation for Atomos and Solstice to emulate lazy activation. ([#68](https://github.com/equodev/equo-ide/pull/68))

## [0.12.1] - 2023-01-25
### Fixed
- Convert all CLI enums to lowercase because maven arg parsing is case-sensitive. ([#64](https://github.com/equodev/equo-ide/pull/64))
  - Also switched from `/bin/sh` to `/bin/bash` so that `disown` works correctly when spawning the IDE on linux.

## [0.12.0] - 2023-01-25
### Added
- P2Multitool now lives inside Solstice so it can be used from any build plugin. ([#61](https://github.com/equodev/equo-ide/pull/61))
- `IdeLockFile` can now store and recall the classpath, to help prompt the user to clean when necessary. ([#62](https://github.com/equodev/equo-ide/pull/62))
  - Improvements to the launch experience by calling `forceActive()` on the splash and initial IDE windows.
  - Delayed PID lockfile instantiation until the workbench has opened, should be more reliable to improve ([#44](https://github.com/equodev/equo-ide/issues/44))
### Fixed
- Minor bug in `IdeLockFile`. ([`394ff8`](https://github.com/equodev/equo-ide/commit/394ff81f4b2c876416fc07ff12d4a33b5ae41164))
- Offline caching of p2 dependencies and metadata now works again. ([`7e3f03`](https://github.com/equodev/equo-ide/pull/61/commits/7e3f036714d08635f03853bf27588f0ebd187319))

## [0.11.0] - 2023-01-23
### Added
- `IdeHook` system for defining extremely simple plugins. ([#56](https://github.com/equodev/equo-ide/pull/56))
  - Moved IDE-related classes into `dev.equo.ide` package.
  - `DepsResolve` now works for `-SNAPSHOT` versions published to maven local, aiding integration testing.
- Support for setting title, icon, and splash screen. ([#58](https://github.com/equodev/equo-ide/pull/58) implements [#49](https://github.com/equodev/equo-ide/issues/49))
### Changed
- We are now dogfooding `dev.equo.p2deps` to get the dependencies we need for Solstice. ([#55](https://github.com/equodev/equo-ide/pull/55))
  - Way simpler than our previous elaborate build, no more `NestedJars` in our test classpath, but they aren't needed to launch IDE without atomos. 

## [0.10.0] - 2023-01-11
### Added
- `WorkspaceRegistry` now supports cleaning. ([#50](https://github.com/equodev/equo-ide/pull/50))
- Introduce `P2Model` so that Gradle and Maven DSLs can drive guts through a common model type. ([#51](https://github.com/equodev/equo-ide/pull/51))
  - We also now run CI against unix and windows.

## [0.9.0] - 2023-01-09
### Added
- We now parse the `filter` property of p2 requirements and use it in queries. ([#45](https://github.com/equodev/equo-ide/pull/45))
- If an ASCII table is too wide, we now add a legend like `§§ feature.feature.group` at the bottom so the rows can be narrower. ([#46](https://github.com/equodev/equo-ide/pull/46))
### Fixed
- Partial improvements to process launching ([#47](https://github.com/equodev/equo-ide/pull/47) partial fix for [#44](https://github.com/equodev/equo-ide/issues/44))

## [0.8.0] - 2023-01-06
### Added
- Add tools to help debug classpath issues. ([#43](https://github.com/equodev/equo-ide/pull/43))
  - Rename `IdeMain` to `BUildPluginIdeMain` because it has a weird interface that only makes sense for our build plugins.
  - Add `enum DebugClasspath` for dumping all classpath entires (names or full paths)
  - Stop sorting classpath entries implicitly, make it explicit via `Launcher.copyAndSortClasspath`, which is now used by all build plugins.

## [0.7.0] - 2023-01-06
### Added
- `IdeMain` has gained a `-useAtomos true` flag which, when enabled, uses [Atomos](https://github.com/apache/felix-atomos) as a single-classloader OSGi connector to Equinox. This is used instead of the OSGi runtime which is built-in to Solstice. ([#36](https://github.com/equodev/equo-ide/pull/36))
  - It is recommended to set `-useAtomos true` for the foreseeable future, because it has better compatibility with existing applications.
  - For simple applications, you can experiment with `-useAtomos false`.
- Improve process launching. ([#39](https://github.com/equodev/equo-ide/pull/39))
- Respect optionality of p2 requirements. ([#41](https://github.com/equodev/equo-ide/pull/41) fixes [#35](https://github.com/equodev/equo-ide/issues/35))

## [0.6.0] - 2022-12-16
### Added
- P2Client now supports various offline modes. (closes [#24](https://github.com/equodev/equo-ide/issues/24))

## [0.5.0] - 2022-12-12
### Added
- More P2 client improvements.

## [0.4.0] - 2022-12-11
### Added
- Centralized cache locations for p2 metadata, p2 bundles, and also EquoIDE installations/workspaces.
- Tons of improvements to the P2 client.

## [0.3.1] - 2022-12-07
### Fixed
- Javadoc on all public classes.

## [0.3.0] - 2022-12-07
### Added
- Changes to allow end users to set the release manually.

## [0.2.0] - 2022-12-07
### Added
- The `dev.equo.solstice.p2` package which has a simple implementation of p2.

## [0.1.1] - 2022-12-06
- Most of the Eclipse JDT UI now lights up, but we're still having problems with the JDT project nature.

## [0.1.0] - 2022-12-05
- First release to test publishing infrastructure, not meant for end users.<|MERGE_RESOLUTION|>--- conflicted
+++ resolved
@@ -2,11 +2,10 @@
 
 We adhere to the [keepachangelog](https://keepachangelog.com/en/1.0.0/) format.
 
+- Added `solstice-chromium-browser-overrides.jar` which gets packaged into the `src/main/resources` of `solstice.jar` to support replacing the standard SWT Browser with Equo Chromium. ([#123](https://github.com/equodev/equo-ide/pull/123))
+
 ## [Unreleased]
 ### Added
-<<<<<<< HEAD
-- Added `solstice-chromium-browser-overrides.jar` which gets packaged into the `src/main/resources` of `solstice.jar` to support replacing the standard SWT Browser with Equo Chromium. ([#123](https://github.com/equodev/equo-ide/pull/123))
-=======
 - The ability to set Eclipse preference files. ([#127](https://github.com/equodev/equo-ide/pull/127))
 - Fix issues to make Eclipse PDE work better. ([#126](https://github.com/equodev/equo-ide/pull/126))
   - Shim now calls activators in extension (fragment) bundles. 
@@ -18,7 +17,6 @@
 
 ## [1.1.0] - 2023-04-29
 ### Added
->>>>>>> f7e67678
 - Added `SignedJars` which can strip signatures when necessary (e.g. a signed Eclipse jar contributing classes to the same package as one of its nested jars). ([#116](https://github.com/equodev/equo-ide/pull/116))
 - `NestedJars.transitiveDeps` is now smart about keeping `slf4j-nop` off the classpath and only adding `slf4j` deps when they are absent ([#115](https://github.com/equodev/equo-ide/pull/115/commits/6bcf66e9e35d2ca4ab1b6da1bae1ddbf0c17fd63) and [#110]()https://github.com/equodev/equo-ide/pull/110/commits/0cf444ac9d19844ecbce5f7aac23095816b42ec6)
 - Can now set the initial perspective, and the catalog entries autosuggest based on the first catalog entry specified in the build. ([#125](https://github.com/equodev/equo-ide/pull/125))
