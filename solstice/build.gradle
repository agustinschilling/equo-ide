ext.maven_name='Solstice'
ext.maven_artifact = 'solstice'
ext.maven_desc='Single-classloader implementation of the Eclipse plugin registry and OSGi (including Declarative Services)'

apply from: 干.file('changelog.gradle')
apply plugin: 'java-library'
sourceCompatibility = java_compat
targetCompatibility = java_compat
tasks.withType(JavaCompile).configureEach {
	options.encoding = 'UTF-8'
}
apply from: 干.file('maven.gradle')
apply from: 干.file('sonatype.gradle')

apply plugin: 'eclipse'

jar.manifest.attributes(
		'Bundle-SymbolicName':    'dev.equo.ide; singleton:=true',
		'Bundle-Version':         '0.0.0',
		'Implementation-Version': spotlessChangelog.versionNext)

spotless {
	java {
		custom 'AtomosFrontend', { text ->
			if (text.contains('import org.apache.felix.atomos.') && !text.contains('class BundleContextAtomos ')) {
				throw new AssertionError("Atomos imports are only allowed within `BundleContextAtomos.java`")
			}
		}
	}
}

tasks.named('processResources') {
<<<<<<< HEAD
	dependsOn(':solstice-chromium-browser-overrides:jar')
	from {
		'../solstice-chromium-browser-overrides/build/libs/solstice-chromium-browser-overrides.jar'
=======
	for (String subjar : ['patch-equinox-4.27']) {
		dependsOn(":${subjar}:jar")
		from {
			"../${subjar}/build/libs/${subjar}.jar"
		}
>>>>>>> f7e67678
	}
}

String VER_SLF4J = '1.7.36'
dependencies {
	api "org.slf4j:slf4j-api:$VER_SLF4J"
	api "com.diffplug.durian:durian-swt.os:$VER_DURIAN_SWT"
	compileOnly 'com.google.code.findbugs:jsr305:3.0.2'

	compileOnly 'org.apache.felix:org.apache.felix.atomos:1.0.0'
	compileOnly 'org.apache.felix.atomos:osgi.core:8.0.0:AtomosEquinox'

	// needed to navigate p2
	implementation 'org.tukaani:xz:1.9'
	implementation 'com.squareup.okhttp3:okhttp:4.10.0'

	testImplementation "org.slf4j:slf4j-simple:$VER_SLF4J"
	testImplementation "org.junit.jupiter:junit-jupiter:$VER_JUNIT"
	testImplementation "org.assertj:assertj-core:$VER_ASSERTJ"
}

tasks.named('test') {
	useJUnitPlatform()
	if (com.diffplug.common.swt.os.OS.getNative().isMac()) {
		jvmArgs = ['-XstartOnFirstThread']
	}
}
apply from: 干.file('snapshot-testing.gradle')

def PLUGIN_SHIMS = ['welcome', 'buildship', 'm2e']
for (shim in PLUGIN_SHIMS) {
	sourceSets.register(shim) {
		compileClasspath += sourceSets.main.output
		runtimeClasspath += sourceSets.main.output
		java {}
	}
}
jar {
	for (shim in PLUGIN_SHIMS) {
		from sourceSets.getByName(shim).output.classesDirs
	}
}

String VERSION = '4.27'
apply plugin: 'dev.equo.p2deps'
p2deps {
	into 'api', {
		p2repo "https://download.eclipse.org/eclipse/updates/${VERSION}/"
		install 'org.eclipse.osgi'
	}
	into 'implementation', {
		p2repo "https://download.eclipse.org/eclipse/updates/${VERSION}/"
		install 'org.eclipse.osgi'
		//install "org.eclipse.releng.pde.categoryIU"
		//install 'org.osgi.service.component'
	}
	into 'compileOnly', {
		p2repo "https://download.eclipse.org/eclipse/updates/${VERSION}/"
		install 'org.eclipse.ui.ide.application'
	}
	into 'testImplementation', {
		p2repo "https://download.eclipse.org/eclipse/updates/${VERSION}/"
		install 'org.eclipse.platform.ide.categoryIU'
		addFilter 'multiple-ICompilationUnit', {
			it.exclude 'org.apache.jasper.glassfish'
		}
		install 'org.eclipse.releng.java.languages.categoryIU'
		p2repo 'https://download.eclipse.org/buildship/updates/e423/releases/3.x/3.1.6.v20220511-1359/'
		install 'org.eclipse.buildship.feature.group'
	}
	into 'welcomeCompileOnly', {
		p2repo "https://download.eclipse.org/eclipse/updates/${VERSION}/"
		install 'org.eclipse.platform.ide.categoryIU'
	}
	into 'buildshipCompileOnly', {
		gradleBuildship()
	}
	into 'm2eCompileOnly', {
		m2e('1.20.1')
	}
}

tasks.register('IdeMainTestClean', Delete) {
	delete 'build/testSetup'
}

tasks.register('IdeMainTest', JavaExec) {
	dependsOn 'IdeMainTestClean'
	mainClass = 'dev.equo.ide.IdeMainBuildPluginTest'
	classpath = sourceSets.test.runtimeClasspath
	if (com.diffplug.common.swt.os.OS.getNative().isMac()) {
		jvmArgs = ['-XstartOnFirstThread']
	}
}<|MERGE_RESOLUTION|>--- conflicted
+++ resolved
@@ -30,17 +30,14 @@
 }
 
 tasks.named('processResources') {
-<<<<<<< HEAD
-	dependsOn(':solstice-chromium-browser-overrides:jar')
-	from {
-		'../solstice-chromium-browser-overrides/build/libs/solstice-chromium-browser-overrides.jar'
-=======
-	for (String subjar : ['patch-equinox-4.27']) {
+	for (String subjar : [
+				'patch-equinox-4.27',
+				'solstice-chromium-browser-overrides'
+			]) {
 		dependsOn(":${subjar}:jar")
 		from {
 			"../${subjar}/build/libs/${subjar}.jar"
 		}
->>>>>>> f7e67678
 	}
 }
 
